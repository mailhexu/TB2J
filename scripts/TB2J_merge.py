#!/usr/bin/env python3
import argparse
import os
import sys
from TB2J.io_merge import merge, merge2


def main():
    parser = argparse.ArgumentParser(
        description="TB2J_merge: merge the exchange parameters calculated from different directions. It can accept two types of calculations, first, the lattice structures are rotated from the original structure, from z to x, y, and z, respectively. The structures could be generated using the TB2J_rotate.py command. The second type is the three calculations have the spins along the x, y, and z axis, respectively."
    )
    parser.add_argument(
        "directories",
        type=str,
        nargs="+",
        help="The three directories the TB2J calculations are done. Inside each of them, there should be a TB2J_results directory which contains the magnetic interaction parameter files. e.g. Fe_x Fe_y Fe_z. Alternatively, it could  be the TB2J results directories.",
    )

    parser.add_argument(
        "--type",
        "-T",
        type=str,
        help="The type of calculations, either structure of spin, meaning that the three calculations are done by rotating the structure/spin. ",
    )
    parser.add_argument(
        "--output_path",
        help="The path of the output directory, default is TB2J_results",
        type=str,
        default="TB2J_results",
    )

    args = parser.parse_args()
<<<<<<< HEAD
    # merge(*(args.directories), args.type.strip().lower(), path=args.output_path)
    merge2(args.directories, args.type.strip().lower(), path=args.output_path)
=======
    merge(*(args.directories), method=args.type.strip().lower(), path=args.output_path)
>>>>>>> 65df2b63


main()<|MERGE_RESOLUTION|>--- conflicted
+++ resolved
@@ -30,12 +30,9 @@
     )
 
     args = parser.parse_args()
-<<<<<<< HEAD
     # merge(*(args.directories), args.type.strip().lower(), path=args.output_path)
+    # merge(*(args.directories), method=args.type.strip().lower(), path=args.output_path)
     merge2(args.directories, args.type.strip().lower(), path=args.output_path)
-=======
-    merge(*(args.directories), method=args.type.strip().lower(), path=args.output_path)
->>>>>>> 65df2b63
 
 
 main()