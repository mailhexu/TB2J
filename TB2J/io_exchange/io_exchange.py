--- conflicted
+++ resolved
@@ -202,7 +202,6 @@
             self._build_ind_atoms()
         return self._ind_atoms
 
-<<<<<<< HEAD
     def iatom(self, i):
         return self.ind_atoms[i]
 
@@ -218,15 +217,12 @@
     def get_charge_iatom(self, iatom):
         return self.charges[iatom]
 
-=======
->>>>>>> 65df2b63
     def get_J(self, i, j, R):
         key = (
             tuple(R),
             i,
             j,
         )
-<<<<<<< HEAD
         if self.exchange_Jdict is not None and key in self.exchange_Jdict:
             return self.exchange_Jdict[key]
         else:
@@ -238,8 +234,6 @@
             i,
             j,
         )
-=======
->>>>>>> 65df2b63
         if self.exchange_Jdict is not None and key in self.exchange_Jdict:
             return self.exchange_Jdict[key]
         else:
@@ -257,15 +251,12 @@
             return None
 
     def get_Jani(self, i, j, R):
-<<<<<<< HEAD
         """
         Return the anisotropic exchange tensor for atom i and j, and cell R.
         param i : spin index i
         param j: spin index j
         param R (tuple of integers): cell index R
         """
-=======
->>>>>>> 65df2b63
         key = (
             tuple(R),
             i,
@@ -377,12 +368,6 @@
         write_multibinit(self, path=path)
 
     def write_Jq(self, kmesh, path, gamma=True, output_fname="EigenJq.txt", **kwargs):
-<<<<<<< HEAD
-        from TB2J.spinham.spin_api import SpinModel
-        from TB2J.io_exchange.io_txt import write_Jq_info
-
-=======
->>>>>>> 65df2b63
         m = SpinModel(fname=os.path.join(path, "Multibinit", "exchange.xml"))
         m.set_ham(**kwargs)
         kpts = monkhorst_pack(kmesh, gamma_center=gamma)
