import os

import numpy as np

from TB2J.exchange import ExchangeNCL
from TB2J.exchangeCL2 import ExchangeCL2
from TB2J.MAEGreen import MAEGreen

try:
    from HamiltonIO.siesta import SislParser
except ImportError:
    print(
        "Cannot import SislWrapper from HamiltonIO.siesta. Please install HamiltonIO first."
    )


def siesta_anisotropy(**kwargs):
    pass


def gen_exchange_siesta(fdf_fname, read_H_soc=False, **kwargs):
    """
    parameters:
        fdf_fname: str
            The fdf file for the calculation.
        read_H_soc: bool
            Whether to read the SOC Hamiltonian. Default is False.

    parameters in **kwargs:
        magnetic_elements: list of str
            The magnetic elements to calculate the exchange. e.g. ["Fe", "Co", "Ni"]
        include_orbs: dict
            The included orbitals for each magnetic element. e.g. {"Fe": ["d"]}. Default is None.
        kmesh: list of int
            The k-point mesh for the calculation. e.g. [5, 5, 5]. Default is [5, 5, 5].
        emin: float
            The minimum energy for the calculation. Default is -12.0.
        emax: float
            The maximum energy for the calculation. Default is 0.0.
        nz: int
            The number of points for the energy mesh. Default is 100.
        exclude_orbs: list of str
            The excluded orbitals for the calculation. Default is [].
        Rcut: float
            The cutoff radius for the exchange calculation in angstrom. Default is None.
        ne: int
            The number of electrons for the calculation. Default is None.
        nproc: int
            The number of processors for the calculation. Default is 1.
        use_cache: bool
            Whether to use the cache for the calculation. Default is False.
        output_path: str
            The output path for the calculation. Default is "TB2J_results".
        orb_decomposition: bool
            Whether to calculate the orbital decomposition. Default is False.
        orth: bool
            Whether to orthogonalize the orbitals. Default is False.
        description: str
            The description for the calculation. Default is "".
    """

    exargs = dict(
        magnetic_elements=[],
        include_orbs=None,
        kmesh=[5, 5, 5],
        emin=-12.0,
        emax=0.0,
        nz=100,
        exclude_orbs=[],
        Rcut=None,
        ne=None,
        nproc=1,
        use_cache=False,
        output_path="TB2J_results",
        orb_decomposition=False,
        orth=False,
        description="",
    )
    exargs.update(kwargs)
    try:
        import sisl
    except ImportError:
        raise ImportError("sisl cannot be imported. Please install sisl first.")

    from packaging import version

    if version.parse(sisl.__version__) <= version.parse("0.10.0"):
        raise ImportError(
            f"sisl version is {sisl.__version__}, but should be larger than 0.10.0."
        )

<<<<<<< HEAD
=======
    magnetic_elements = exargs.pop("magnetic_elements")
    include_orbs = exargs.pop("include_orbs")
    if include_orbs is None:
        include_orbs = {}
    if isinstance(magnetic_elements, str):
        magnetic_elements = [magnetic_elements]
    for element in magnetic_elements:
        if "_" in element:
            elem = element.split("_")[0]
            orb = element.split("_")[1:]
            include_orbs[elem] = orb
        else:
            include_orbs[element] = None
    magnetic_elements = list(include_orbs.keys())
>>>>>>> 7949d569
    output_path = exargs.pop("output_path")

    parser = SislParser(
        fdf_fname=fdf_fname, ispin=None, read_H_soc=read_H_soc, orth=exargs["orth"]
    )
    if parser.spin.is_colinear:
        print("Reading Siesta hamiltonian: colinear spin.")
        # tbmodel_up = SislWrapper(fdf_fname=None, sisl_hamiltonian=H, spin=0, geom=geom)
        # tbmodel_dn = SislWrapper(fdf_fname=None, sisl_hamiltonian=H, spin=1, geom=geom)
        tbmodel_up, tbmodel_dn = parser.get_model()
        basis = dict(zip(tbmodel_up.orbs, list(range(tbmodel_up.norb))))
        print("Starting to calculate exchange.")
        description = f""" Input from collinear Siesta data.
 working directory: {os.getcwd()}
 fdf_fname: {fdf_fname}.
\n"""
        exchange = ExchangeCL2(
            tbmodels=(tbmodel_up, tbmodel_dn),
            atoms=tbmodel_up.atoms,
            basis=basis,
            efermi=0.0,
            # magnetic_elements=exargs['magnetic_elements'],
            # include_orbs=ex
            **exargs,
        )
        exchange.run(path=output_path)
        print("\n")
        print(f"All calculation finished. The results are in {output_path} directory.")

    elif parser.spin.is_spinorbit or parser.spin.is_noncolinear:
        print("Reading Siesta hamiltonian: non-colinear spin.")
        model = parser.get_model()
        basis = dict(zip(model.orbs, list(range(model.nbasis))))
        print("Starting to calculate exchange.")
        description = f""" Input from non-collinear Siesta data.
 working directory: {os.getcwd()}
 fdf_fname: {fdf_fname}.
Warning: The DMI component parallel to the spin orientation, the Jani which has the component of that orientation should be disregarded
 e.g. if the spins are along z, the xz, yz, zz, zx, zy components and the z component of DMI.
 If you need these component, try to do three calculations with spin along x, y, z,  or use structure with z rotated to x, y and z. And then use TB2J_merge.py to get the full set of parameters.
\n"""
        exargs["description"] = description
        if not model.split_soc:
            exchange = ExchangeNCL(
                tbmodels=model,
                atoms=model.atoms,
                basis=basis,
                efermi=0.0,
                # magnetic_elements=magnetic_elements,
                # include_orbs=include_orbs,
                output_path=output_path,
                **exargs,
            )
            exchange.run(path=output_path)
            print("\n")
            print(
                f"All calculation finished. The results are in {output_path} directory."
            )
        else:
            print("Starting to calculate MAE.")
            model.set_so_strength(0.0)
            MAE = MAEGreen(
                tbmodels=model,
                atoms=model.atoms,
                basis=basis,
                efermi=None,
                # magnetic_elements=magnetic_elements,
                # include_orbs=include_orbs,
                **exargs,
            )
            # thetas = [0, np.pi / 2, np.pi, 3 * np.pi / 2]
            # phis = [0, 0, 0, 0]
            # MAE.set_angles(thetas=thetas, phis=phis)
            MAE.run(output_path=f"{output_path}_anisotropy")
            print(
                f"MAE calculation finished. The results are in {output_path} directory."
            )

            angle = {"x": (np.pi / 2, 0), "y": (np.pi / 2, np.pi / 2), "z": (0, 0)}
            for key, val in angle.items():
                # model = parser.get_model()
                theta, phi = val
                model.set_Hsoc_rotation_angle([theta, phi])
                basis = dict(zip(model.orbs, list(range(model.nbasis))))
                output_path_full = f"{output_path}_{key}"
                exchange = ExchangeNCL(
                    tbmodels=model,
                    atoms=model.atoms,
                    basis=basis,
                    efermi=None,  # set to None, compute from efermi.
                    # magnetic_elements=magnetic_elements,
                    # include_orbs=include_orbs,
                    **exargs,
                )
                exchange.run(path=output_path_full)
                print("\n")
                print(
                    f"All calculation finished. The results are in {output_path_full} directory."
                )<|MERGE_RESOLUTION|>--- conflicted
+++ resolved
@@ -89,23 +89,6 @@
             f"sisl version is {sisl.__version__}, but should be larger than 0.10.0."
         )
 
-<<<<<<< HEAD
-=======
-    magnetic_elements = exargs.pop("magnetic_elements")
-    include_orbs = exargs.pop("include_orbs")
-    if include_orbs is None:
-        include_orbs = {}
-    if isinstance(magnetic_elements, str):
-        magnetic_elements = [magnetic_elements]
-    for element in magnetic_elements:
-        if "_" in element:
-            elem = element.split("_")[0]
-            orb = element.split("_")[1:]
-            include_orbs[elem] = orb
-        else:
-            include_orbs[element] = None
-    magnetic_elements = list(include_orbs.keys())
->>>>>>> 7949d569
     output_path = exargs.pop("output_path")
 
     parser = SislParser(
