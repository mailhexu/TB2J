--- conflicted
+++ resolved
@@ -11,23 +11,15 @@
 Ryz = Rotation.from_euler('x', -90, degrees=True)
 
 
-<<<<<<< HEAD
-def merge_DMI(Dx, Dy, Dz):
-=======
 def rot_merge_DMI(Dx, Dy, Dz):
->>>>>>> c80d1ed8
     Dx_z = Rxz.apply(Dx)
     Dy_z = Ryz.apply(Dy)
     D = (np.array([0.0, 0.5, 0.5]) * Dx_z + np.array([0.5, 0.0, 0.5]) * Dy_z +
          np.array([0.5, 0.5, 0.0]) * Dz)
     return D
 
-<<<<<<< HEAD
 
-def merge_DMI2(Dx, Dy, Dz):
-=======
 def rot_merge_DMI2(Dx, Dy, Dz):
->>>>>>> c80d1ed8
     Dx_z = Rxz.apply(Dx)
     Dy_z = Ryz.apply(Dy)
     D = (np.array([1, 0, 0]) * Dx_z + np.array([0, 1, 0]) * Dy_z +
@@ -35,7 +27,18 @@
     return D
 
 
-<<<<<<< HEAD
+def merge_DMI(Dx, Dy, Dz):
+    D = (np.array([0.0, 0.5, 0.5]) * Dx + np.array([0.5, 0.0, 0.5]) * Dy +
+         np.array([0.5, 0.5, 0.0]) * Dz)
+    return D
+
+
+def merge_DMI2(Dx, Dy, Dz):
+    D = (np.array([1, 0, 0]) * Dx + np.array([0, 1, 0]) * Dy +
+         np.array([0, 0, 1]) * Dz)
+    return D
+
+
 def swap_direction(m, idirections):
     """
     swap two directions of a tensor m.
@@ -55,8 +58,16 @@
     print(swap_direction(m, [0, 1]))
 
 
+def merge_Jani(Janix, Janiy, Janiz):
+    Jani = (np.array([[0, 0, 0], [0, 1, 1], [0, 1, 1]]) * Janix +
+            np.array([[1, 0, 1], [0, 0, 0], [1, 0, 1]]) * Janiy +
+            np.array([[1, 1, 0], [1, 1, 0], [0, 0, 0]]) * Janiz) / 2.0
+    return Jani
+
+
 class Merger():
-    def __init__(self, path_x, path_y, path_z):
+    def __init__(self, path_x, path_y, path_z, method='structure'):
+        assert (method in ['structure', 'spin'])
         self.dat_x = SpinIO.load_pickle(os.path.join(path_x, 'TB2J_results'),
                                         'TB2J.pickle')
         self.dat_y = SpinIO.load_pickle(os.path.join(path_y, 'TB2J_results'),
@@ -64,48 +75,31 @@
         self.dat_z = SpinIO.load_pickle(os.path.join(path_z, 'TB2J_results'),
                                         'TB2J.pickle')
         self.dat = copy.copy(self.dat_z)
-=======
-def merge_DMI(Dx, Dy, Dz):
-    D = (np.array([1, 0, 0]) * Dx + np.array([0, 1, 0]) * Dy +
-         np.array([0,0,1]) * Dz)
-    return D
-
-def merge_Jani(Janix, Janiy, Janiz):
-    Jani= (np.array([[0,0,0],[0,1,1],[0,1,1]]) * Janix
-        +  np.array([[1,0,1],[0,0,0],[1,0,1]]) * Janiy  
-        +  np.array([[1,1,0],[1,1,0],[0,0,0]]) * Janiz)/2.0
-    return Jani
-
-
-
-class Merger():
-    def __init__(self, path_x, path_y, path_z, method='structure'):
-        assert(method in ['structure', 'spin'])
-        self.dat_x=SpinIO.load_pickle(os.path.join(path_x, 'TB2J_results'), 'TB2J.pickle')
-        self.dat_y=SpinIO.load_pickle(os.path.join(path_y, 'TB2J_results'), 'TB2J.pickle')
-        self.dat_z=SpinIO.load_pickle(os.path.join(path_z, 'TB2J_results'), 'TB2J.pickle')
-        self.dat=copy.copy(self.dat_z)
-        self.method=method
+        self.method = method
 
     def merge_Jani(self):
-        Jani_dict={}
-        Janixdict=self.dat_x.Jani_dict
-        Janiydict=self.dat_y.Jani_dict
-        Janizdict=self.dat_z.Jani_dict
+        Jani_dict = {}
+        Janixdict = self.dat_x.Jani_dict
+        Janiydict = self.dat_y.Jani_dict
+        Janizdict = self.dat_z.Jani_dict
         for key, Janiz in Janizdict.items():
             try:
-                R, i, j =key
-                keyx=R
-                keyy=R
-                Janix= Janixdict[(tuple(keyx), i, j) ]
-                Janiy= Janiydict[(tuple(keyy), i, j)]
+                R, i, j = key
+                keyx = R
+                keyy = R
+                Janix = Janixdict[(tuple(keyx), i, j)]
+                Janiy = Janiydict[(tuple(keyy), i, j)]
             except KeyError as err:
-                raise KeyError("Can not find key: %s, Please make sure the three calculations use the same k-mesh and same Rcut."%err)
-            Jani_dict[key] = merge_Jani(Janix, Janiy, Janiz)
-        self.dat.Jani_dict=Jani_dict
-
-       
->>>>>>> c80d1ed8
+                raise KeyError(
+                    "Can not find key: %s, Please make sure the three calculations use the same k-mesh and same Rcut."
+                    % err)
+            if self.method == 'spin':
+                Jani_dict[key] = merge_Jani(Janix, Janiy, Janiz)
+            else:
+                Jani_dict[key] = merge_Jani(swap_direction(Janix, (0, 2)),
+                                            swap_direction(Janix, (0, 2)),
+                                            Janiz)
+        self.dat.Jani_dict = Jani_dict
 
     def merge_DMI(self):
         dmi_ddict = {}
@@ -115,10 +109,7 @@
             Dzdict = self.dat_z.dmi_ddict
             for key, Dz in Dzdict.items():
                 try:
-<<<<<<< HEAD
                     R, i, j = key
-                    #keyx=tuple(map(int, np.round(Rxz.apply(R))))
-                    #keyy=tuple(map(int, np.round(Ryz.apply(R))))
                     keyx = R
                     keyy = R
                     Dx = Dxdict[(tuple(keyx), i, j)]
@@ -127,22 +118,11 @@
                     raise KeyError(
                         "Can not find key: %s, Please make sure the three calculations use the same k-mesh and same Rcut."
                         % err)
-                dmi_ddict[key] = merge_DMI2(Dx, Dy, Dz)
-            self.dat.dmi_ddict = dmi_ddict
-=======
-                    R, i, j =key
-                    keyx=R
-                    keyy=R
-                    Dx= Dxdict[(tuple(keyx), i, j) ]
-                    Dy= Dydict[(tuple(keyy), i, j)]
-                except KeyError as err:
-                    raise KeyError("Can not find key: %s, Please make sure the three calculations use the same k-mesh and same Rcut."%err)
-                if self.method=='structure':
+                if self.method == 'structure':
                     dmi_ddict[key] = rot_merge_DMI(Dx, Dy, Dz)
                 else:
                     dmi_ddict[key] = merge_DMI(Dx, Dy, Dz)
-            self.dat.dmi_ddict=dmi_ddict
->>>>>>> c80d1ed8
+            self.dat.dmi_ddict = dmi_ddict
 
         dmi_ddict = {}
         try:
@@ -157,21 +137,15 @@
                     Dx = Dxdict[(tuple(keyx), i, j)]
                     Dy = Dydict[(tuple(keyy), i, j)]
                 except KeyError as err:
-<<<<<<< HEAD
                     raise KeyError(
                         "Can not find key: %s, Please make sure the three calculations use the same k-mesh and same Rcut."
                         % err)
-                dmi_ddict[key] = merge_DMI2(Dx, Dy, Dz)
-            self.dat.debug_dict['DMI2'] = dmi_ddict
-=======
-                    raise KeyError("Can not find key: %s, Please make sure the three calculations use the same k-mesh and same Rcut."%err)
-                if self.method=='structure':
+                if self.method == 'structure':
                     dmi_ddict[key] = rot_merge_DMI2(Dx, Dy, Dz)
-                elif self.method=='spin':
+                elif self.method == 'spin':
                     dmi_ddict[key] = merge_DMI2(Dx, Dy, Dz)
 
-            self.dat.debug_dict['DMI2']=dmi_ddict
->>>>>>> c80d1ed8
+            self.dat.debug_dict['DMI2'] = dmi_ddict
         except:
             pass
 
@@ -179,14 +153,8 @@
         self.dat.write_all(path=path)
 
 
-<<<<<<< HEAD
-def merge(path_x, path_y, path_z, save=True, path='TB2J_results'):
-    m = Merger(path_x, path_y, path_z)
-=======
-
 def merge(path_x, path_y, path_z, method, save=True, path='TB2J_results'):
-    m=Merger(path_x, path_y, path_z, method)
->>>>>>> c80d1ed8
+    m = Merger(path_x, path_y, path_z, method)
     m.merge_DMI()
     m.merge_Jani()
     if save:
