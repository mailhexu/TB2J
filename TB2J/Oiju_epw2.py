"""
Module for calculating spin-phonon coupling using EPW (Electron-Phonon Wannier) data.

This module provides functionality to calculate spin-phonon coupling parameters
by combining Wannier90 electronic structure data with EPW electron-phonon
matrix elements. It uses perturbation theory to compute the coupling between
spin and lattice degrees of freedom.
"""

import os

from ase.io import read
from HamiltonIO.epw.epwparser import Epmat

from TB2J.exchange_pert2 import ExchangePert2
from TB2J.myTB import MyTB, merge_tbmodels_spin
from TB2J.utils import auto_assign_basis_name


def gen_exchange_Oiju_epw(
    path: str,
    colinear=True,
    posfile="POSCAR",
    prefix_up="wannier90.up",
    prefix_dn="wannier90.dn",
    prefix_SOC="wannier90",
    epw_up_path="./",
    epw_down_path="./",
    epw_prefix_up="SrMnO3_up",
    epw_prefix_dn="SrMnO3_dn",
    idisp=0,
    Ru=(0, 0, 0),
    min_hopping_norm=1e-6,
    Rcut=None,
    efermi=3.0,
    magnetic_elements=[],
    kmesh=[5, 5, 5],
    emin=-12.0,
    emax=0.0,
    nz=50,
    np=1,
    exclude_orbs=[],
    description: str = "",
    list_iatom: list = None,
    output_path: str = "TB2J_results",
):
    """Calculate spin-phonon coupling parameters using EPW data.

    This function combines Wannier90 electronic structure with EPW electron-phonon
    matrix elements to compute the spin-phonon coupling. It can handle both
    collinear and non-collinear magnetic systems.

    Parameters
    ----------
    path : str
        Path to the Wannier90 calculation directory
    colinear : bool, default=True
        Whether the system is collinear magnetic
    posfile : str, default='POSCAR'
        Name of the structure file
    prefix_up : str, default='wannier90.up'
        Prefix for spin-up Wannier90 files
    prefix_dn : str, default='wannier90.dn'
        Prefix for spin-down Wannier90 files
    prefix_SOC : str, default='wannier90'
        Prefix for SOC Wannier90 files
    epw_path : str, default='./'
        Path to the EPW calculation directory
    epw_prefix_up : str, default='SrMnO3_up'
        Prefix for spin-up EPW files
    epw_prefix_dn : str, default='SrMnO3_dn'
        Prefix for spin-down EPW files
    idisp : int, default=0
        Index of the atomic displacement pattern to analyze
    Ru : tuple, default=(0,0,0)
        R vector for the unit cell
    min_hopping_norm : float, default=1e-6
        Minimum norm for hopping terms
    Rcut : float, optional
        Cutoff radius for interactions
    efermi : float, default=3.0
        Fermi energy in eV
    magnetic_elements : list, default=[]
        List of magnetic elements
    kmesh : list, default=[5,5,5]
        k-point mesh dimensions
    emin : float, default=-12.0
        Minimum energy for integration
    emax : float, default=0.0
        Maximum energy for integration
    nz : int, default=50
        Number of energy points
    np : int, default=1
        Number of processors for parallel calculation
    exclude_orbs : list, default=[]
        List of orbitals to exclude
    description : str, default=''
        Description of the calculation
    list_iatom : list, optional
        List of atoms to include in calculation
    output_path : str, default='TB2J_results'
        Path for output files

    Returns
    -------
    None
        Results are written to the specified output_path
    """
    atoms = read(os.path.join(path, posfile))
    if colinear:
        tbmodel_up = MyTB.read_from_wannier_dir(
            path=path, prefix=prefix_up, atoms=atoms, nls=False
        )
        tbmodel_dn = MyTB.read_from_wannier_dir(
            path=path, prefix=prefix_dn, atoms=atoms, nls=False
        )
        tbmodel = merge_tbmodels_spin(tbmodel_up, tbmodel_dn)

        # Load spin-resolved EPW data
        epw_up = Epmat()
        epw_up.read(path=epw_up_path, prefix=epw_prefix_up, epmat_ncfile="epmat.nc")
        epw_dn = Epmat()
        epw_dn.read(path=epw_down_path, prefix=epw_prefix_dn, epmat_ncfile="epmat.nc")

        basis, _ = auto_assign_basis_name(tbmodel.xred, atoms)

        exchange = ExchangePert2(
            tbmodels=tbmodel,
            atoms=atoms,
            basis=basis,
            efermi=efermi,
            magnetic_elements=magnetic_elements,
            kmesh=kmesh,
            emin=emin,
            emax=emax,
            nz=nz,
            np=np,
            Rcut=Rcut,
            exclude_orbs=exclude_orbs,
            list_iatom=list_iatom,
            description=description,
        )
        exchange.set_epw(Ru, imode=idisp, epmat_up=epw_up, epmat_dn=epw_dn)
        exchange.run(output_path)


if __name__ == "__main__":
    # for imode in range(15):
    # for imode in range(3, 15):
<<<<<<< HEAD
    path="/home/hexu/spinphon/2025-10-02_newdata/k555q555"
=======
    path = "/home/hexu/spinphon/2025-10-02_newdata/k555q555"
>>>>>>> 51c1122a
    for idisp in [3, 6, 7]:
        gen_exchange_Oiju_epw(
            path=path,
            colinear=True,
            posfile="scf.pwi",
            # prefix_up='wannier90.up',
            # prefix_dn='wannier90.dn',
            prefix_up="up/SrMnO3",
            prefix_dn="down/SrMnO3.down",
            prefix_SOC="wannier90",
            epw_up_path=f"{path}/up",
            epw_down_path=f"{path}/down",
            epw_prefix_up="epmat",
            epw_prefix_dn="epmat",
            idisp=idisp,
            Ru=(0, 0, 0),
            Rcut=8,
            efermi=11.26,
            magnetic_elements=["Mn"],
            kmesh=[5, 5, 5],
            emin=-7.3363330034071295,
            emax=0.0,
            nz=70,
            np=1,
            exclude_orbs=[],
            description="",
            # list_iatom=[1],
            output_path=f"VT_{idisp}_withcutoff0.1",
        )<|MERGE_RESOLUTION|>--- conflicted
+++ resolved
@@ -147,12 +147,8 @@
 if __name__ == "__main__":
     # for imode in range(15):
     # for imode in range(3, 15):
-<<<<<<< HEAD
-    path="/home/hexu/spinphon/2025-10-02_newdata/k555q555"
-=======
     path = "/home/hexu/spinphon/2025-10-02_newdata/k555q555"
->>>>>>> 51c1122a
-    for idisp in [3, 6, 7]:
+    for idisp in [0]:
         gen_exchange_Oiju_epw(
             path=path,
             colinear=True,
