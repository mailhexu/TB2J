--- conflicted
+++ resolved
@@ -79,12 +79,6 @@
         # zeros moment is 1j * R * test_gf(1j * R), but the real part of it will be taken. In contrast to the other part, where the imaginary part is taken.
 
     def integrate_values(self, gf_vals, imag=False):
-<<<<<<< HEAD
-        if imag:
-            return np.imag(gf_vals @ self.weights) * np.pi / 2
-        else:
-            return gf_vals @ self.weights
-=======
         ret = 0
         for i in range(self.npoles + 1):
             ret += self.weights[i] * gf_vals[i]
@@ -94,7 +88,6 @@
         if imag:
             return np.imag(ret)
         return ret
->>>>>>> 1f07f3b9
 
     def integrate_func(self, gf, ef=0):
         """
