--- conflicted
+++ resolved
@@ -749,15 +749,12 @@
         # TODO: get the MAE from Gk_all
         # short_Rlist now contains actual R vectors
         GR = self.G.get_GR(self.short_Rlist, energy=e, Gk_all=Gk_all)
-<<<<<<< HEAD
-=======
 
         # Save diagonal elements of Green's function for charge and magnetic moment calculation
         # Only if debug option is enabled
         if self.debug_options.get("compute_charge_moments", False):
             self.save_greens_function_diagonals(GR, e)
 
->>>>>>> 8b5d4085
         # TODO: define the quantities for one energy.
         # Use vectorized method for better performance
         try:
