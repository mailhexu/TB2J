--- conflicted
+++ resolved
@@ -40,13 +40,9 @@
         super().__init__(*args, **kwargs)
         self._HR_copy = deepcopy(self._HR)
         self.HR_soc = HR_soc
-<<<<<<< HEAD
-        self.soc_lambda = 1
-=======
         self.soc_lambda = 1.0
         self.nel = 16
-        self.width = 0.1
->>>>>>> addd4298
+        self.width = 0.01
 
     @property
     def HR(self):
@@ -167,8 +163,8 @@
         for ik, k in enumerate(self.kpts):
             rho = rotate_Matrix_from_z_to_axis(self.rho_ref[ik], axis)
             Hk_xc = rotate_Matrix_from_z_to_axis(self.Hk_xc_ref[ik], axis)
-            Hk_soc = self.Hk_soc_ref[ik]
-            Htot = Hk_xc + Hk_soc * self.model.soc_lambda
+            Hk_soc = self.Hk_soc_ref[ik] * self.model.soc_lambda
+            Htot = Hk_xc + Hk_soc
             Sk = self.Sk_ref[ik]
             # evals, evecs = eigh(Htot, Sk)
             # rho2= np.einsum("ib, b, jb -> ij", evecs, fermi(evals, self.model.efermi, width=0.05), evecs.conj())
@@ -184,11 +180,11 @@
             # eband2 = np.trace(Htot @ rho2).real
             # eband3 = np.trace(Htot @ rho).real
             # print(eband1, eband2, eband3)
-            print(rho[:4, :4].real)
-            e_soc = np.trace(Hk_soc @ rho) * self.kweights[ik] * self.model.soc_lambda
+            # print(rho[:4, :4].real)
+            e_soc = np.trace(Hk_soc @ rho) * self.kweights[ik]
 
             eband += e_soc
-        print(eband)
+        # print(eband)
         return eband
 
     def get_band_energy_vs_theta(
@@ -214,6 +210,8 @@
             es.append(e)
             es2.append(e2)
             print(f"{e=}, {e2=}")
+        es = np.array(es)
+        es2 = np.array(es2)
         return thetas, es, es2
 
 
@@ -251,22 +249,15 @@
 
 
 def test_AbacusSplitSOCWrapper():
-<<<<<<< HEAD
     path = Path("~/projects/2D_Fe/Fe_z").expanduser()
     # path = Path("~/projects/TB2Jflows/examples/2D_Fe")
     outpath_nosoc = f"{path}/soc0/OUT.ABACUS"
     outpath_soc = f"{path}/soc1/OUT.ABACUS"
-=======
-    # path = Path("~/projects/2D_Fe").expanduser()
-    path = Path("~/projects/TB2Jflows/examples/2D_Fe").expanduser()
-    outpath_nosoc = f"{path}/Fe_soc0/OUT.ABACUS"
-    outpath_soc = f"{path}/Fe_soc1_nscf/OUT.ABACUS"
->>>>>>> addd4298
     parser = AbacusSplitSOCParser(
         outpath_nosoc=outpath_nosoc, outpath_soc=outpath_soc, binary=False
     )
     model = parser.parse()
-    kmesh = [6, 6, 1]
+    kmesh = [9, 9, 1]
     # e_z = get_model_energy(model, kmesh=kmesh, gamma=True)
     # print(e_z)
 
@@ -281,7 +272,7 @@
     r = RotateHam(model, kmesh)
     # thetas, es = r.get_band_energy_vs_theta(angle_range=(0, np.pi*2), rotation_axis="z", initial_direction=(1,0,0),  npoints=21)
     thetas, es, es2 = r.get_band_energy_vs_theta(
-        angle_range=(0, np.pi * 2),
+        angle_range=(0, np.pi),
         rotation_axis="y",
         initial_direction=(0, 0, 1),
         npoints=11,
