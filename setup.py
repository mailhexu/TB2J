#!/usr/bin/env python
from setuptools import find_packages, setup

<<<<<<< HEAD
__version__ = "0.9.9.3"
=======
__version__ = "0.9.9rc16"
>>>>>>> b5fc91ac

long_description = """TB2J is a Python package aimed to compute automatically the magnetic interactions (superexchange  and Dzyaloshinskii-Moriya) between atoms of magnetic crystals from DFT Hamiltonian based on Wannier functions or Linear combination of atomic orbitals. It uses the Green's function method and take the local rigid spin rotation as a perturbation. The package can take the output from Wannier90, which is interfaced with many density functional theory codes or from codes based on localised orbitals. A minimal user input is needed, which allows for an easily integration into a high-throughput workflows. """

setup(
    name="TB2J",
    version=__version__,
    description="TB2J: First principle to Heisenberg exchange J using tight-binding Green function method",
    long_description=long_description,
    author="Xu He",
    author_email="mailhexu@gmail.com",
    license="BSD-2-clause",
    packages=find_packages(),
    scripts=[
        "scripts/wann2J.py",
        "scripts/siesta2J.py",
        "scripts/abacus2J.py",
        "scripts/TB2J_rotate.py",
        "scripts/TB2J_rotateDM.py",
        "scripts/TB2J_merge.py",
        "scripts/TB2J_magnon.py",
        "scripts/TB2J_magnon_dos.py",
        "scripts/TB2J_downfold.py",
        "scripts/TB2J_eigen.py",
    ],
    entry_points={
        "console_scripts": [
            "TB2J_symmetrize.py=TB2J.symmetrize_J:symmetrize_J_cli",
            "lawaf2J.py=TB2J.interfaces.lawaf_interface:lawaf2J_cli",
        ]
    },
    install_requires=[
        "numpy<2.0",
        "scipy",
        "matplotlib",
        "ase>=3.19",
        "tqdm",
        "pathos",
        "packaging>=20.0",
        "HamiltonIO>=0.2.1",
        "pre-commit",
        "sympair>0.1.0",
        "sisl>=0.9.0",
        "netcdf4",
    ],
    classifiers=[
        "Development Status :: 3 - Alpha",
        "Programming Language :: Python :: 3",
        "Operating System :: OS Independent",
        "Intended Audience :: Science/Research",
        "Topic :: Scientific/Engineering :: Chemistry",
        "Topic :: Scientific/Engineering :: Physics",
        "License :: OSI Approved :: BSD License",
    ],
    python_requires=">=3.6",
)<|MERGE_RESOLUTION|>--- conflicted
+++ resolved
@@ -1,11 +1,7 @@
 #!/usr/bin/env python
 from setuptools import find_packages, setup
 
-<<<<<<< HEAD
-__version__ = "0.9.9.3"
-=======
-__version__ = "0.9.9rc16"
->>>>>>> b5fc91ac
+__version__ = "0.9.9.4"
 
 long_description = """TB2J is a Python package aimed to compute automatically the magnetic interactions (superexchange  and Dzyaloshinskii-Moriya) between atoms of magnetic crystals from DFT Hamiltonian based on Wannier functions or Linear combination of atomic orbitals. It uses the Green's function method and take the local rigid spin rotation as a perturbation. The package can take the output from Wannier90, which is interfaced with many density functional theory codes or from codes based on localised orbitals. A minimal user input is needed, which allows for an easily integration into a high-throughput workflows. """
 
