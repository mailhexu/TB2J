--- conflicted
+++ resolved
@@ -17,16 +17,12 @@
 .cline
 # roo coder
 .roo
-<<<<<<< HEAD
 agent_files/
 */agent_files/
-=======
 AGENTS.md
 CLAUDE.md
 .opencode
 openspec
-
->>>>>>> 97d56610
 
 
 # xyz files
